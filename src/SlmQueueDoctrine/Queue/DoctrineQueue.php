--- conflicted
+++ resolved
@@ -240,13 +240,9 @@
      */
     public function bury(JobInterface $job, array $options = array())
     {
-<<<<<<< HEAD
-        if ($this->getBuriedLifetime() > static::LIFETIME_DISABLED) {
-=======
         if ($this->getBuriedLifetime() === static::LIFETIME_DISABLED) {
             $this->connection->delete($this->tableName, array('id' => $job->getId()));
         } else {
->>>>>>> d05626e4
             $message = isset($options['message']) ? $options['message'] : null;
             $trace   = isset($options['trace']) ? $options['trace'] : null;
 
